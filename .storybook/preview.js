--- conflicted
+++ resolved
@@ -1,14 +1,9 @@
-import { useEffect } from '@storybook/preview-api';
-import Twig from 'twig';
-<<<<<<< HEAD
-import { setupTwig } from './setupTwig';
-import { overrideParams } from '../../../../config/emulsify-core/storybook/preview';
-=======
-import { setupTwig, fetchCSSFiles } from './utils.js';
->>>>>>> 792baa04
+import { useEffect } from "@storybook/preview-api";
+import Twig from "twig";
+import { setupTwig, fetchCSSFiles } from "./utils.js";
 
 // If in a Drupal project, it's recommended to import a symlinked version of drupal.js.
-import './_drupal.js';
+import "./_drupal.js";
 
 export const decorators = [
   (Story, { args }) => {
@@ -28,6 +23,6 @@
 const safeParamOverrides = overrideParams || {};
 
 export const parameters = {
-  actions: { argTypesRegex: '^on[A-Z].*' },
+  actions: { argTypesRegex: "^on[A-Z].*" },
   ...safeParamOverrides,
 };