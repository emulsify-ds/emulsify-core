import { useEffect } from '@storybook/preview-api';
import Twig from 'twig';
<<<<<<< HEAD
import { setupTwig } from './setupTwig';
import { overrideParams } from '../../../../config/emulsify-core/storybook/preview';
=======
import { setupTwig, fetchCSSFiles } from './setupTwig';
>>>>>>> b10ccf71

// If in a Drupal project, it's recommended to import a symlinked version of drupal.js.
import './_drupal.js';

export const decorators = [
  (Story, { args }) => {
    const { renderAs } = args || {};

    // Usual emulsify hack to add Drupal behaviors.
    useEffect(() => {
      Drupal.attachBehaviors();
    }, [args]);
    return Story();
  },
];

setupTwig(Twig);
fetchCSSFiles();

const safeParamOverrides = overrideParams || {};

export const parameters = {
  actions: { argTypesRegex: '^on[A-Z].*' },
  ...safeParamOverrides,
};<|MERGE_RESOLUTION|>--- conflicted
+++ resolved
@@ -1,11 +1,7 @@
 import { useEffect } from '@storybook/preview-api';
 import Twig from 'twig';
-<<<<<<< HEAD
 import { setupTwig } from './setupTwig';
 import { overrideParams } from '../../../../config/emulsify-core/storybook/preview';
-=======
-import { setupTwig, fetchCSSFiles } from './setupTwig';
->>>>>>> b10ccf71
 
 // If in a Drupal project, it's recommended to import a symlinked version of drupal.js.
 import './_drupal.js';
